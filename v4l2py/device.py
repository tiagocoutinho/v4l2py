--- conflicted
+++ resolved
@@ -604,15 +604,6 @@
     return create_mmap_buffers(fd, buffer_type, memory, 1)
 
 
-<<<<<<< HEAD
-=======
-def enqueue_buffers(
-    fd, buffer_type: BufferType, memory: Memory, count: int
-) -> typing.List[raw.v4l2_buffer]:
-    return [enqueue_buffer(fd, buffer_type, memory, index) for index in range(count)]
-
-
->>>>>>> cece90f7
 class ReentrantContextManager:
     def __init__(self):
         self._context_level = 0
@@ -630,22 +621,16 @@
 
 
 class Device(ReentrantContextManager):
-<<<<<<< HEAD
-
     def __new__(cls, *args, **kwargs):
         # create a new object
         obj = super().__new__(cls)
         # init factories
-        obj.Control = Control
         obj.MemoryMap = MemoryMap
         obj.QueueReader = QueueReader
         obj.VideoCapture = VideoCapture
         return obj
-
-    def __init__(self, filename, read_write=True):
-=======
+        
     def __init__(self, name_or_file, read_write=True, io=IO):
->>>>>>> cece90f7
         super().__init__()
         self.info = None
         self.controls = {}
@@ -690,16 +675,8 @@
     def open(self):
         if not self._fobj:
             self.log.info("opening %s", self.filename)
-<<<<<<< HEAD
-            self._fobj = fopen(self.filename, self._read_write)
-            self.info = read_info(self.fileno())
-            self.controls = {
-                ctrl.id: self.Control(self, ctrl) for ctrl in self.info.controls
-            }
-=======
             self._fobj = self.io.open(self.filename, self._read_write)
             self._init()
->>>>>>> cece90f7
             self.log.info("opened %s (%s)", self.filename, self.info.card)
 
     def close(self):
@@ -716,15 +693,11 @@
     def closed(self):
         return self._fobj is None or self._fobj.closed
 
-<<<<<<< HEAD
-    def query_buffer(self, buffer_type: BufferType, memory: Memory, index: int):
-=======
     @property
     def is_blocking(self):
         return os.get_blocking(self.fileno())
 
-    def query_buffer(self, buffer_type, memory, index):
->>>>>>> cece90f7
+    def query_buffer(self, buffer_type: BufferType, memory: Memory, index: int):
         return query_buffer(self.fileno(), buffer_type, memory, index)
 
     def enqueue_buffer(
@@ -750,13 +723,8 @@
 
     def enqueue_buffers(
         self, buffer_type: BufferType, memory: Memory, count: int
-<<<<<<< HEAD
-    ) -> list[raw.v4l2_buffer]:
+    ) -> typing.List[raw.v4l2_buffer]:
         return [self.enqueue_buffer(buffer_type, memory, index) for index in range(count)]
-=======
-    ) -> typing.List[raw.v4l2_buffer]:
-        return enqueue_buffers(self.fileno(), buffer_type, memory, count)
->>>>>>> cece90f7
 
     def set_format(self, buffer_type, width, height, pixel_format="MJPG"):
         return set_format(
