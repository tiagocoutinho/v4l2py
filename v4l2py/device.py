--- conflicted
+++ resolved
@@ -842,12 +842,8 @@
         self.info = info
         self.id = self.info.id
         self.name = info.name.decode()
-<<<<<<< HEAD
         self._config_name = None
         self.control_class = ControlClass(raw.V4L2_CTRL_ID2CLASS(self.id))
-=======
-        self.config_name = config_name(self.name)
->>>>>>> e6e0fc4a
         self.type = ControlType(self.info.type)
         try:
             self.standard = ControlID(self.id)
@@ -862,7 +858,6 @@
             self.menu = {}
 
     def __repr__(self):
-<<<<<<< HEAD
         repr = f"{self.config_name} type={self.type.name.lower()}"
         if self.type != ControlType.BOOLEAN:
             repr += f" min={self.info.minimum} max={self.info.maximum} step={self.info.step}"
@@ -886,9 +881,6 @@
                 res = res.replace(r, "_")
             self._config_name = res
         return self._config_name
-=======
-        return f"<{type(self).__name__} name={self.config_name}, type={self.type.name}, min={self.info.minimum}, max={self.info.maximum}, step={self.info.step}>"
->>>>>>> e6e0fc4a
 
     @property
     def value(self):
